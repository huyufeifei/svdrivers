#![no_std]
#![no_main]
// #![deny(warnings)]

#[macro_use]
extern crate log;

extern crate alloc;
extern crate opensbi_rt;

use crate::my_impl::{MyHalImpl, SafeIoRegion};
use alloc::boxed::Box;
use alloc::vec;
use core::panic::PanicInfo;
use core::ptr::NonNull;
use core::sync::atomic::AtomicUsize;
use fdt::{node::FdtNode, standard_nodes::Compatible, Fdt};
use log::LevelFilter;
use opensbi_rt::{print, println};
use spin::Lazy;
use virtio_drivers::device::console::VirtIOConsole;
use virtio_drivers::{
    device::{blk::VirtIOBlk, gpu::VirtIOGpu, input::VirtIOInput},
    transport::{
        mmio::{MmioTransport, VirtIOHeader},
        DeviceType, Transport,
    },
};
use virtio_impl::HalImpl;

mod virtio_impl;

mod my_impl;
#[cfg(feature = "tcp")]
mod tcp;

extern "C" {
    fn end();
}

static DMA_PADDR: Lazy<AtomicUsize> = Lazy::new(|| AtomicUsize::new(end as usize));

const NET_QUEUE_SIZE: usize = 16;

#[no_mangle]
extern "C" fn main(_hartid: usize, device_tree_paddr: usize) {
    log::set_max_level(LevelFilter::Info);
    init_dt(device_tree_paddr);
    info!("test end");
}

fn init_dt(dtb: usize) {
    info!("device tree @ {:#x}", dtb);
    // Safe because the pointer is a valid pointer to unaliased memory.
    let fdt = unsafe { Fdt::from_ptr(dtb as *const u8).unwrap() };
    walk_dt(fdt);
}

fn walk_dt(fdt: Fdt) {
    for node in fdt.all_nodes() {
        if let Some(compatible) = node.compatible() {
            if compatible.all().any(|s| s == "virtio,mmio") {
                virtio_probe(node);
            }
        }
    }
}

fn virtio_probe(node: FdtNode) {
    if let Some(reg) = node.reg().and_then(|mut reg| reg.next()) {
        let paddr = reg.starting_address as usize;
        let size = reg.size.unwrap();
        let vaddr = paddr;
        info!("walk dt addr={:#x}, size={:#x}", paddr, size);
        info!(
            "Device tree node {}: {:?}",
            node.name,
            node.compatible().map(Compatible::first),
        );
        let header = NonNull::new(vaddr as *mut VirtIOHeader).unwrap();
        match unsafe { MmioTransport::new(header) } {
            Err(e) => warn!("Error creating VirtIO MMIO transport: {}", e),
            Ok(transport) => {
                warn!(
                    "Detected virtio MMIO device with vendor id {:#X}, device type {:?}, version {:?}",
                    transport.vendor_id(),
                    transport.device_type(),
                    transport.version(),
                );
                virtio_device(transport, vaddr, size);
            }
        }
    }
}

fn virtio_device(transport: impl Transport, vaddr: usize, size: usize) {
    match transport.device_type() {
        DeviceType::Block => virtio_blk(transport, vaddr, size),
<<<<<<< HEAD
        DeviceType::GPU => virtio_gpu(transport, vaddr, size),
        DeviceType::Input => virtio_input(transport, vaddr, size),
=======
        // DeviceType::GPU => virtio_gpu(transport, vaddr, size),
        DeviceType::Console => virtio_console(transport, vaddr, size),
        // DeviceType::Input => virtio_input(transport),
>>>>>>> 67ba1c2b
        // DeviceType::Network => virtio_net(transport),
        t => warn!("Unrecognized virtio device: {:?}", t),
    }
}
type MyTransport = safe_virtio_drivers::transport::mmio::MmioTransport;
fn virtio_blk<T: Transport>(transport: T, vaddr: usize, size: usize) {
    // let mut blk = VirtIOBlk::<HalImpl, T>::new(transport).expect("failed to create blk driver");
    let io_region = SafeIoRegion::new(vaddr, size);
    //

    let transport = MyTransport::new(Box::new(io_region)).expect("failed to create transport");

    let mut blk =
        safe_virtio_drivers::device::block::VirtIOBlk::<MyHalImpl, MyTransport>::new(transport)
            .expect("failed to create blk driver");

    let mut input = vec![0xffu8; 512];
    let mut output = vec![0; 512];
    let iter = 10 * 1024 * 1024 / 512;
    for i in 0..iter {
        for x in input.iter_mut() {
            *x = i as u8;
        }
        blk.write_blocks(i, &input).expect("failed to write");
        blk.read_blocks(i, &mut output).expect("failed to read");
        assert_eq!(input, output);
    }
    blk.flush().expect("failed to flush");
    info!("virtio-blk test finished");
}

fn virtio_gpu<T: Transport>(transport: T, vaddr: usize, size: usize) {
    // let mut gpu = VirtIOGpu::<HalImpl, T>::new(transport).expect("failed to create gpu driver");
    let io_region = SafeIoRegion::new(vaddr, size);
    let transport = MyTransport::new(Box::new(io_region)).expect("failed to create transport");
    let mut gpu =
        safe_virtio_drivers::device::gpu::VirtIOGpu::<MyHalImpl, MyTransport>::new(transport)
            .expect("failed to create gpu driver");
    let (width, height) = gpu.resolution().expect("failed to get resolution");
    let width = width as usize;
    let height = height as usize;
    info!("GPU resolution is {}x{}", width, height);
    let fb = gpu.setup_framebuffer().expect("failed to get fb");
    for y in 0..height {
        for x in 0..width {
            let idx = (y * width + x) * 4;
            fb[idx] = x as u8;
            fb[idx + 1] = y as u8;
            fb[idx + 2] = (x + y) as u8;
        }
    }
    gpu.flush().expect("failed to flush");
    //delay some time
    info!("virtio-gpu show graphics....");
    for _ in 0..10000 {
        for _ in 0..100000 {
            unsafe {
                core::arch::asm!("nop");
            }
        }
    }
    info!("virtio-gpu test finished");
}

fn virtio_input<T: Transport>(transport: T, va: usize, size: usize) {
    //let mut event_buf = [0u64; 32];
    // let mut _input =
    //     VirtIOInput::<HalImpl, T>::new(transport).expect("failed to create input driver");
    let ior = SafeIoRegion::new(va, size);
    let tr = MyTransport::new(Box::new(ior)).expect("transport create failed");
    let mut input =
        safe_virtio_drivers::device::input::VirtIOInput::<MyHalImpl, MyTransport>::new(tr)
            .expect("input driver create failed");

    info!("testing input... Press ESC or right-click to continue.");
    loop {
        input.ack_interrupt().expect("fail to ack");
        if let Some(e) = input.pop_pending_event().expect("pop failed") {
            info!("input: {:?}", e);
            if e.event_type == 1 && (e.code == 1 || e.code == 273) && e.value == 0 {
                break;
            }
        }
    }
    // TODO: handle external interrupt
}

fn virtio_console<T: Transport>(transport: T, vaddr: usize, size: usize) {
    // let mut console = VirtIOConsole::<HalImpl, _>::new(transport).unwrap();

    let io_region = SafeIoRegion::new(vaddr, size);
    let transport = MyTransport::new(Box::new(io_region)).expect("failed to create transport");
    let mut console =
        safe_virtio_drivers::device::console::VirtIOConsole::<MyHalImpl, MyTransport>::new(
            transport,
        )
        .expect("failed to create console driver");

    let info = console.info().unwrap();
    println!("VirtIO console {} x {}", info.rows, info.columns);

    for &c in b"Hello console!\n" {
        console.send(c).expect("failed to send to console");
    }
    let c = console.recv_block().unwrap();
    // if c.is_some(){
    println!("Read {:?} from console.", c as char)
    // }
}

fn virtio_net<T: Transport>(transport: T) {
    #[cfg(not(feature = "tcp"))]
    {
        let mut net =
            virtio_drivers::device::net::VirtIONetRaw::<HalImpl, T, NET_QUEUE_SIZE>::new(transport)
                .expect("failed to create net driver");
        info!("MAC address: {:02x?}", net.mac_address());

        let mut buf = [0u8; 2048];
        let (hdr_len, pkt_len) = net.receive_wait(&mut buf).expect("failed to recv");
        info!(
            "recv {} bytes: {:02x?}",
            pkt_len,
            &buf[hdr_len..hdr_len + pkt_len]
        );
        net.send(&buf[..hdr_len + pkt_len]).expect("failed to send");
        info!("virtio-net test finished");
    }

    #[cfg(feature = "tcp")]
    {
        const NET_BUFFER_LEN: usize = 2048;
        let net = virtio_drivers::device::net::VirtIONet::<HalImpl, T, NET_QUEUE_SIZE>::new(
            transport,
            NET_BUFFER_LEN,
        )
        .expect("failed to create net driver");
        info!("MAC address: {:02x?}", net.mac_address());
        tcp::test_echo_server(net);
    }
}<|MERGE_RESOLUTION|>--- conflicted
+++ resolved
@@ -96,14 +96,9 @@
 fn virtio_device(transport: impl Transport, vaddr: usize, size: usize) {
     match transport.device_type() {
         DeviceType::Block => virtio_blk(transport, vaddr, size),
-<<<<<<< HEAD
+        DeviceType::Input => virtio_input(transport, vaddr, size),
+        DeviceType::Console => virtio_console(transport, vaddr, size),
         DeviceType::GPU => virtio_gpu(transport, vaddr, size),
-        DeviceType::Input => virtio_input(transport, vaddr, size),
-=======
-        // DeviceType::GPU => virtio_gpu(transport, vaddr, size),
-        DeviceType::Console => virtio_console(transport, vaddr, size),
-        // DeviceType::Input => virtio_input(transport),
->>>>>>> 67ba1c2b
         // DeviceType::Network => virtio_net(transport),
         t => warn!("Unrecognized virtio device: {:?}", t),
     }
