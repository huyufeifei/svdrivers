--- conflicted
+++ resolved
@@ -1,8 +1,4 @@
 pub mod block;
-<<<<<<< HEAD
-pub mod gpu;
-pub mod input;
-=======
 pub mod console;
 pub mod gpu;
->>>>>>> 67ba1c2b
+pub mod input;