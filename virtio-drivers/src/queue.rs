use crate::error::{VirtIoError, VirtIoResult};
use crate::hal::{Hal, QueuePage};
use crate::transport::Transport;
use crate::{align_up, pages};
use alloc::boxed::Box;
use alloc::collections::{BTreeSet, VecDeque};
use alloc::vec::Vec;
use core::hint::spin_loop;
use core::marker::PhantomData;
use core::mem::size_of;
use log::info;

use core::sync::atomic::{fence, Ordering};

pub struct VirtIoQueue<H: Hal<SIZE>, const SIZE: usize> {
    queue_page: Box<dyn QueuePage<SIZE>>,
    // storage available descriptor indexes
    avail_desc_index: VecDeque<u16>,
    last_seen_used: u16,
    poped_used: BTreeSet<u16>,
    /// The index of queue
    queue_idx: u16,
    _hal: PhantomData<H>,
}

impl<H: Hal<SIZE>, const SIZE: usize> VirtIoQueue<H, SIZE> {
    const AVAIL_RING_OFFSET: usize = size_of::<Descriptor>() * SIZE;
    const DESCRIPTOR_TABLE_OFFSET: usize = 0;
    const USED_RING_OFFSET: usize =
        align_up(size_of::<Descriptor>() * SIZE + size_of::<AvailRing<SIZE>>());

    pub fn new<T: Transport>(transport: &mut T, queue_idx: u16) -> VirtIoResult<Self> {
        if transport.queue_used(queue_idx)? {
            return Err(VirtIoError::AlreadyUsed);
        }
        if !SIZE.is_power_of_two()
            || SIZE > u16::MAX.into()
            || transport.max_queue_size(queue_idx)? < SIZE as u32
        {
            return Err(VirtIoError::InvalidParam);
        }
        let size = SIZE as u16;
        let mut queue_page = H::dma_alloc(pages(Self::total_size()));
        let descriptors_paddr = queue_page.paddr();
        // eq to avail_ring_pa
        let driver_area_paddr = descriptors_paddr + Self::AVAIL_RING_OFFSET;
        let device_area_paddr = descriptors_paddr + Self::USED_RING_OFFSET;
        transport.queue_set(
            queue_idx,
            size as _,
            descriptors_paddr,
            driver_area_paddr,
            device_area_paddr,
        )?;
        queue_page.as_mut_avail_ring(Self::AVAIL_RING_OFFSET).init();

        let avail_desc_index = VecDeque::from_iter(0..SIZE as u16);
        Ok(VirtIoQueue {
            queue_page,
            queue_idx,
            avail_desc_index,
            last_seen_used: 0,
            poped_used: BTreeSet::new(),
            _hal: PhantomData,
        })
    }

    pub(crate) const fn total_size() -> usize {
        align_up(size_of::<Descriptor>() * SIZE + size_of::<AvailRing<SIZE>>())
            + align_up(size_of::<UsedRing<SIZE>>())
    }

    /// Add the given buffers to the virtqueue, notifies the device, blocks until the device uses
    /// them, then pops them.
    ///
    /// This assumes that the device isn't processing any other buffers at the same time.
    ///
    /// The buffers must not be empty.
    pub fn add_notify_wait_pop<T: Transport>(
        &mut self,
        transport: &mut T,
        descriptors: Vec<Descriptor>,
    ) -> VirtIoResult<u32> {
        let token = self.add(descriptors)?;
        // Notify the queue.
        if self.should_notify() {
            transport.notify(self.queue_idx)?;
        }
        // Wait until there is at least one element in the used ring.
        while !self.can_pop(token)? {
            spin_loop();
        }
        self.pop_used(token)
    }

    /// Returns whether the driver should notify the device after adding a new buffer to the
    /// virtqueue.
    ///
    /// This will be false if the device has supressed notifications.
    pub fn should_notify(&self) -> bool {
        // Read barrier, so we read a fresh value from the device.
        fence(Ordering::SeqCst);
        // if self.event_idx {
        //     // instance of UsedRing.
        //     let avail_event = unsafe { (*self.used.as_ptr()).avail_event };
        //     self.avail_idx >= avail_event.wrapping_add(1)
        // } else {
        //     // instance of UsedRing.
        //     unsafe { (*self.used.as_ptr()).flags & 0x0001 == 0 }
        // }
        // self.queue_page.as_used_ring(Self::USED_RING_OFFSET).avail_event
        self.queue_page.as_used_ring(Self::USED_RING_OFFSET).flags & 0x0001 == 0
    }

    /// Add buffers to the virtqueue, return a token.
    ///
    /// The buffers must not be empty.
    ///
    /// Ref: linux virtio_ring.c virtqueue_add
    ///
    /// # Safety
    ///
    /// The input and output buffers must remain valid and not be accessed until a call to
    /// `pop_used` with the returned token succeeds.
<<<<<<< HEAD
    pub(crate) fn add(&mut self, data: Vec<Descriptor>) -> VirtIoResult<u16> {
=======
    pub(super) fn add(&mut self, data: Vec<Descriptor>) -> VirtIoResult<u16> {
>>>>>>> 67ba1c2b
        assert_ne!(data.len(), 0);
        if self.avail_desc_index.len() < data.len() {
            return Err(VirtIoError::QueueFull);
        }
        let mut last = None;
        let desc = self
            .queue_page
            .as_mut_descriptor_table_at(Self::DESCRIPTOR_TABLE_OFFSET);
        let avail_ring = self.queue_page.as_mut_avail_ring(Self::AVAIL_RING_OFFSET);
        for mut d in data.into_iter().rev() {
            let id = self.avail_desc_index.pop_front().unwrap();
            if let Some(nex) = last {
                d.next = nex;
            }
            desc[id as usize % SIZE] = d;
            last = Some(id);
        }
        let head = last.unwrap();
        // change the avail ring
        avail_ring.push(head)?;
        // Write barrier so that device sees changes to descriptor table and available ring before
        // change to available index.
        fence(Ordering::SeqCst);
        Ok(head)
    }

    pub(crate) fn can_pop(&self, id: u16) -> VirtIoResult<bool> {
        fence(Ordering::SeqCst);
        let used_ring = self.queue_page.as_used_ring(Self::USED_RING_OFFSET);
        if self.last_seen_used == used_ring.idx {
            return Ok(false);
        }
        // ---------------------------------------
        // let skip = used_ring.idx.wrapping_sub(self.last_seen_used);
        // let mut current_index = self.last_seen_used;
        // for _ in 0..skip {
        //     if used_ring.ring[current_index as usize % SIZE].id == id as u32 {
        //         return Ok(true);
        //     }
        //     current_index = current_index.wrapping_add(1);
        // }
        //-------------------------------------------
        let mut current_index = self.last_seen_used;
        while current_index != used_ring.idx {
            if used_ring.ring[current_index as usize % SIZE].id == id as u32 {
                return Ok(true);
            }
            current_index = current_index.wrapping_add(1);
        }
        Ok(false)
    }
<<<<<<< HEAD
    pub(crate) fn peek_used(&mut self) -> VirtIoResult<Option<u16>> {
        fence(Ordering::SeqCst);
        let used_ring = self.queue_page.as_used_ring(Self::USED_RING_OFFSET);
        if self.last_seen_used == used_ring.idx {
            return Ok(None);
        }
        let id = used_ring.ring[self.last_seen_used as usize % SIZE].id;
        Ok(Some(id as _))
    }
=======

    /// Returns the descriptor index (a.k.a. token) of the next used element without popping it, or
    /// `None` if the used ring is empty.
    pub fn peek_used(&self) -> VirtIoResult<Option<u16>> {
        if self.can_pop()? {
            let last_used_slot = self.last_seen_used & (SIZE as u16 - 1);
            let used_ring = self.queue_page.as_used_ring(Self::USED_RING_OFFSET);
            Ok(Some(used_ring.ring[last_used_slot as usize].id as u16))
        } else {
            Ok(None)
        }
    }

    /// Returns the number of free descriptors.
    pub fn available_desc(&self) -> usize {
        // #[cfg(feature = "alloc")]
        // if self.indirect {
        //     return if usize::from(self.num_used) == SIZE {
        //         0
        //     } else {
        //         SIZE
        //     };
        // }
        self.avail_desc_index.len()
    }

>>>>>>> 67ba1c2b
    /// If the given token is next on the device used queue, pops it and returns the total buffer
    /// length which was used (written) by the device.
    ///
    /// Ref: linux virtio_ring.c virtqueue_get_buf_ctx
    ///
    /// # Safety
    ///
    /// The buffers in `inputs` and `outputs` must match the set of buffers originally added to the
    /// queue by `add` when it returned the token being passed in here.
    pub(crate) fn pop_used(&mut self, id: u16) -> VirtIoResult<u32> {
        if !self.can_pop(id)? {
            return Err(VirtIoError::NotReady);
        }
        let used_ring = self.queue_page.as_mut_used_ring(Self::USED_RING_OFFSET);
        let desc = self
            .queue_page
            .as_descriptor_table_at(Self::DESCRIPTOR_TABLE_OFFSET);
        assert_ne!(self.last_seen_used, used_ring.idx);
        let mut header = self.last_seen_used.wrapping_sub(1);
        let skip = used_ring.idx.wrapping_sub(self.last_seen_used);
        let mut tmp_index = self.last_seen_used;
        for _ in 0..skip {
            if used_ring.ring[tmp_index as usize % SIZE].id == id as u32 {
                header = tmp_index;
                break;
            }
            tmp_index = tmp_index.wrapping_add(1);
        }
        // make sure we find the header
        assert_ne!(header, self.last_seen_used.wrapping_sub(1));
        self.poped_used.insert(header);

        let mut now = used_ring.ring[header as usize % SIZE].id as usize;
        // todo!(fix it)
        let len = used_ring.ring[header as usize % SIZE].len;
        self.avail_desc_index.push_back(now as _);
        while (desc[now].flags & DescFlag::NEXT) != 0 {
            now = desc[now % SIZE].next as _;
            self.avail_desc_index.push_back(now as _);
        }
        // update last_seen_used
        while self.poped_used.contains(&self.last_seen_used) {
            self.poped_used.remove(&self.last_seen_used);
            self.last_seen_used += 1;
        }
        Ok(len)
    }
    pub(crate) fn used_info(&self) {
        let used = self.queue_page.as_used_ring(Self::USED_RING_OFFSET);
        info!("used-idx  = {}", used.idx);
        info!("last-seen = {}", self.last_seen_used);
    }
}

#[repr(C, align(16))]
#[derive(Debug)]
pub struct Descriptor {
    addr: u64,
    len: u32,
    flags: u16,
    next: u16,
}
impl Default for Descriptor {
    fn default() -> Self {
        Self {
            addr: Default::default(),
            len: Default::default(),
            flags: Default::default(),
            next: Default::default(),
        }
    }
}
impl Descriptor {
    pub(crate) fn new(addr: u64, len: u32, flags: u16) -> Self {
        Self {
            addr,
            len,
            flags,
            next: 0,
        }
    }
}
pub struct DescFlag;
impl DescFlag {
    pub(crate) const EMPTY: u16 = 0;
    pub(crate) const NEXT: u16 = 1;
    pub(crate) const WRITE: u16 = 2;
    const INDIRECT: u16 = 4;
}
#[repr(C)]
#[derive(Debug)]
pub struct AvailRing<const SIZE: usize> {
    flags: u16,
    /// A driver MUST NOT decrement the idx.
    idx: u16,
    ring: [u16; SIZE],
    /// Only used if `VIRTIO_F_EVENT_IDX` is negotiated.
    used_event: u16,
}
impl<const SIZE: usize> AvailRing<SIZE> {
    fn init(&mut self) {
        self.flags = 0;
        self.idx = 0;
    }
    fn push(&mut self, id: u16) -> VirtIoResult<u16> {
        // have enough space, because (avail ring's len == desc's)
        self.ring[self.idx as usize % SIZE] = id;
        let res = self.idx;
        self.idx = self.idx.wrapping_add(1);
        Ok(res)
    }
}
#[repr(C)]
#[derive(Debug)]
pub struct UsedRing<const SIZE: usize> {
    flags: u16,
    idx: u16,
    ring: [UsedElem; SIZE],
    /// Only used if `VIRTIO_F_EVENT_IDX` is negotiated.
    avail_event: u16,
}

#[repr(C)]
#[derive(Debug, Clone, Copy)]
struct UsedElem {
    id: u32,
    len: u32,
}<|MERGE_RESOLUTION|>--- conflicted
+++ resolved
@@ -122,11 +122,7 @@
     ///
     /// The input and output buffers must remain valid and not be accessed until a call to
     /// `pop_used` with the returned token succeeds.
-<<<<<<< HEAD
-    pub(crate) fn add(&mut self, data: Vec<Descriptor>) -> VirtIoResult<u16> {
-=======
     pub(super) fn add(&mut self, data: Vec<Descriptor>) -> VirtIoResult<u16> {
->>>>>>> 67ba1c2b
         assert_ne!(data.len(), 0);
         if self.avail_desc_index.len() < data.len() {
             return Err(VirtIoError::QueueFull);
@@ -178,8 +174,9 @@
         }
         Ok(false)
     }
-<<<<<<< HEAD
-    pub(crate) fn peek_used(&mut self) -> VirtIoResult<Option<u16>> {
+    /// Returns the descriptor index (a.k.a. token) of the next used element without popping it, or
+    /// `None` if the used ring is empty.
+    pub(crate) fn peek_used(&self) -> VirtIoResult<Option<u16>> {
         fence(Ordering::SeqCst);
         let used_ring = self.queue_page.as_used_ring(Self::USED_RING_OFFSET);
         if self.last_seen_used == used_ring.idx {
@@ -187,19 +184,6 @@
         }
         let id = used_ring.ring[self.last_seen_used as usize % SIZE].id;
         Ok(Some(id as _))
-    }
-=======
-
-    /// Returns the descriptor index (a.k.a. token) of the next used element without popping it, or
-    /// `None` if the used ring is empty.
-    pub fn peek_used(&self) -> VirtIoResult<Option<u16>> {
-        if self.can_pop()? {
-            let last_used_slot = self.last_seen_used & (SIZE as u16 - 1);
-            let used_ring = self.queue_page.as_used_ring(Self::USED_RING_OFFSET);
-            Ok(Some(used_ring.ring[last_used_slot as usize].id as u16))
-        } else {
-            Ok(None)
-        }
     }
 
     /// Returns the number of free descriptors.
@@ -215,7 +199,6 @@
         self.avail_desc_index.len()
     }
 
->>>>>>> 67ba1c2b
     /// If the given token is next on the device used queue, pops it and returns the total buffer
     /// length which was used (written) by the device.
     ///
