use core::marker::PhantomData;

use crate::common::Array;
use crate::error::VirtIoResult;
use crate::hal::VirtIoDeviceIo;

#[derive(Debug, Default)]
pub struct ReadOnly<const OFFSET: usize, T: Copy> {
    _marker: PhantomData<T>,
}
#[derive(Debug, Default)]
pub struct WriteOnly<const OFFSET: usize, T: Copy> {
    _marker: PhantomData<T>,
}
#[derive(Debug, Default)]
pub struct ReadWrite<const OFFSET: usize, T: Copy> {
    _marker: PhantomData<T>,
}

pub trait ReadVolatile {
<<<<<<< HEAD
    type T;
    fn read(&self, io_region: &dyn VirtIoDeviceIo) -> VirtIoResult<Self::T>;
=======
    fn read_u32(&self, io_region: &dyn VirtIoDeviceIo) -> VirtIoResult<u32>;
    fn read_u16(&self, io_region: &dyn VirtIoDeviceIo) -> VirtIoResult<u16> {
        self.read_u32(io_region).map(|v| v as u16)
    }
>>>>>>> 67ba1c2b
}

pub trait WriteVolatile {
    type T;
    fn write(&self, data: Self::T, io_region: &dyn VirtIoDeviceIo) -> VirtIoResult<()>;
}

// TODO: use macro to simpify code
impl<const OFFSET: usize, const SIZE: usize> ReadVolatile for ReadOnly<OFFSET, Array<SIZE, u8>> {
    type T = [u8; SIZE];
    #[inline]
    fn read(&self, io_region: &dyn VirtIoDeviceIo) -> VirtIoResult<Self::T> {
        let mut res = [0; SIZE];
        for i in 0..SIZE {
            res[i] = io_region.read_volatile_u8_at(OFFSET + i)?;
        }
        Ok(res)
    }
}
impl<const OFFSET: usize> ReadVolatile for ReadOnly<OFFSET, u32> {
    type T = u32;
    #[inline]
    fn read(&self, io_region: &dyn VirtIoDeviceIo) -> VirtIoResult<Self::T> {
        io_region.read_volatile_u32_at(OFFSET)
    }
}
impl<const OFFSET: usize> ReadVolatile for ReadOnly<OFFSET, u8> {
    type T = u8;
    #[inline]
    fn read(&self, io_region: &dyn VirtIoDeviceIo) -> VirtIoResult<Self::T> {
        io_region.read_volatile_u8_at(OFFSET)
    }
}
impl<const OFFSET: usize> WriteVolatile for WriteOnly<OFFSET, u64> {
    type T = u64;
    #[inline]
    fn write(&self, data: u64, io_region: &dyn VirtIoDeviceIo) -> VirtIoResult<()> {
        io_region.write_volatile_u32_at(OFFSET, data as u32)?;
        io_region.write_volatile_u32_at(OFFSET + 0x4, (data >> 32) as u32)
    }
}
impl<const OFFSET: usize> WriteVolatile for WriteOnly<OFFSET, u32> {
    type T = u32;
    #[inline]
    fn write(&self, data: u32, io_region: &dyn VirtIoDeviceIo) -> VirtIoResult<()> {
        io_region.write_volatile_u32_at(OFFSET, data)
    }
}
impl<const OFFSET: usize> WriteVolatile for WriteOnly<OFFSET, u8> {
    type T = u8;
    #[inline]
    fn write(&self, data: u8, io_region: &dyn VirtIoDeviceIo) -> VirtIoResult<()> {
        io_region.write_volatile_u8_at(OFFSET, data)
    }
}
impl<const OFFSET: usize> ReadVolatile for ReadWrite<OFFSET, u32> {
    type T = u32;
    #[inline]
    fn read(&self, io_region: &dyn VirtIoDeviceIo) -> VirtIoResult<Self::T> {
        io_region.read_volatile_u32_at(OFFSET)
    }
}
impl<const OFFSET: usize> ReadVolatile for ReadWrite<OFFSET, u8> {
    type T = u8;
    #[inline]
    fn read(&self, io_region: &dyn VirtIoDeviceIo) -> VirtIoResult<Self::T> {
        io_region.read_volatile_u8_at(OFFSET)
    }
}
impl<const OFFSET: usize> WriteVolatile for ReadWrite<OFFSET, u32> {
    type T = u32;
    #[inline]
    fn write(&self, data: u32, io_region: &dyn VirtIoDeviceIo) -> VirtIoResult<()> {
        io_region.write_volatile_u32_at(OFFSET, data)
    }
}
impl<const OFFSET: usize> WriteVolatile for ReadWrite<OFFSET, u8> {
    type T = u8;
    #[inline]
    fn write(&self, data: u8, io_region: &dyn VirtIoDeviceIo) -> VirtIoResult<()> {
        io_region.write_volatile_u8_at(OFFSET, data)
    }
}<|MERGE_RESOLUTION|>--- conflicted
+++ resolved
@@ -18,15 +18,8 @@
 }
 
 pub trait ReadVolatile {
-<<<<<<< HEAD
     type T;
     fn read(&self, io_region: &dyn VirtIoDeviceIo) -> VirtIoResult<Self::T>;
-=======
-    fn read_u32(&self, io_region: &dyn VirtIoDeviceIo) -> VirtIoResult<u32>;
-    fn read_u16(&self, io_region: &dyn VirtIoDeviceIo) -> VirtIoResult<u16> {
-        self.read_u32(io_region).map(|v| v as u16)
-    }
->>>>>>> 67ba1c2b
 }
 
 pub trait WriteVolatile {
@@ -51,6 +44,13 @@
     #[inline]
     fn read(&self, io_region: &dyn VirtIoDeviceIo) -> VirtIoResult<Self::T> {
         io_region.read_volatile_u32_at(OFFSET)
+    }
+}
+impl<const OFFSET: usize> ReadVolatile for ReadOnly<OFFSET, u16> {
+    type T = u16;
+    #[inline]
+    fn read(&self, io_region: &dyn VirtIoDeviceIo) -> VirtIoResult<Self::T> {
+        io_region.read_volatile_u32_at(OFFSET).map(|x| x as Self::T)
     }
 }
 impl<const OFFSET: usize> ReadVolatile for ReadOnly<OFFSET, u8> {
